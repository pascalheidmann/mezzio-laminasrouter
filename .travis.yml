--- conflicted
+++ resolved
@@ -13,29 +13,6 @@
 
 matrix:
   include:
-<<<<<<< HEAD
-=======
-    - php: 5.6
-      env:
-        - DEPS=lowest
-    - php: 5.6
-      env:
-        - DEPS=locked
-        - LEGACY_DEPS="phpunit/phpunit symfony/console symfony/finder"
-    - php: 5.6
-      env:
-        - DEPS=latest
-    - php: 7
-      env:
-        - DEPS=lowest
-    - php: 7
-      env:
-        - DEPS=locked
-        - LEGACY_DEPS="phpunit/phpunit symfony/console symfony/finder"
-    - php: 7
-      env:
-        - DEPS=latest
->>>>>>> fe6a7256
     - php: 7.1
       env:
         - DEPS=lowest
