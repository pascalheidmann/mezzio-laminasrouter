--- conflicted
+++ resolved
@@ -49,17 +49,11 @@
     },
     "extra": {
         "branch-alias": {
-<<<<<<< HEAD
-            "dev-master": "2.1.x-dev",
-            "dev-develop": "2.2.x-dev",
-            "dev-release-3.0.0": "3.0.x-dev"
+            "dev-master": "2.2.x-dev",
+            "dev-develop": "3.0.x-dev"
         },
         "zf": {
             "config-provider": "Zend\\Expressive\\Router\\ZendRouter\\ConfigProvider"
-=======
-            "dev-master": "2.2.x-dev",
-            "dev-develop": "3.0.x-dev"
->>>>>>> 23e5697a
         }
     },
     "scripts": {
