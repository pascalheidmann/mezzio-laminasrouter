--- conflicted
+++ resolved
@@ -48,14 +48,9 @@
     },
     "extra": {
         "branch-alias": {
-<<<<<<< HEAD
             "dev-master": "2.1.x-dev",
-            "dev-develop": "2.2.x-dev"
-=======
-            "dev-master": "2.0-dev",
-            "dev-develop": "2.1-dev",
+            "dev-develop": "2.2.x-dev",
             "dev-release-3.0.0": "3.0.x-dev"
->>>>>>> 73751bce
         }
     },
     "scripts": {
