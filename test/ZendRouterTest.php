<?php
/**
 * @see       https://github.com/zendframework/zend-expressive-zendrouter for the canonical source repository
 * @copyright Copyright (c) 2015-2017 Zend Technologies USA Inc. (https://www.zend.com)
 * @license   https://github.com/zendframework/zend-expressive-zendrouter/blob/master/LICENSE.md New BSD License
 */

declare(strict_types=1);

namespace ZendTest\Expressive\Router;

use Fig\Http\Message\RequestMethodInterface as RequestMethod;
use PHPUnit\Framework\TestCase;
use Prophecy\Argument;
use Prophecy\Prophecy\ObjectProphecy;
use Psr\Http\Message\ServerRequestInterface;
use Psr\Http\Message\UriInterface;
<<<<<<< HEAD
use Psr\Http\Server\MiddlewareInterface;
=======
use Webimpress\HttpMiddlewareCompatibility\MiddlewareInterface;
>>>>>>> fe6a7256
use Zend\Diactoros\ServerRequest;
use Zend\Expressive\Router\Route;
use Zend\Expressive\Router\RouteResult;
use Zend\Expressive\Router\ZendRouter;
use Zend\Http\Request as ZendRequest;
use Zend\I18n\Translator\TranslatorInterface;
use Zend\Psr7Bridge\Psr7ServerRequest;
use Zend\Router\Http\TreeRouteStack;
use Zend\Router\RouteMatch;

class ZendRouterTest extends TestCase
{
    /** @var MiddlewareInterface */
    private $middleware;

    /** @var TreeRouteStack|ObjectProphecy */
    private $zendRouter;

    protected function setUp()
    {
        $this->middleware = $this->prophesize(MiddlewareInterface::class)->reveal();
        $this->zendRouter = $this->prophesize(TreeRouteStack::class);
    }

    private function getRouter() : ZendRouter
    {
        return new ZendRouter($this->zendRouter->reveal());
    }

    private function getMiddleware() : MiddlewareInterface
    {
        return $this->prophesize(MiddlewareInterface::class)->reveal();
    }

    public function testWillLazyInstantiateAZendTreeRouteStackIfNoneIsProvidedToConstructor()
    {
        $router = new ZendRouter();
        $this->assertAttributeInstanceOf(TreeRouteStack::class, 'zendRouter', $router);
    }

    public function createRequestProphecy($requestMethod = RequestMethod::METHOD_GET)
    {
        $request = $this->prophesize(ServerRequestInterface::class);

        $uri = $this->prophesize(UriInterface::class);
        $uri->getPath()->willReturn('/foo');
        $uri->__toString()->willReturn('http://www.example.com/foo');

        $request->getMethod()->willReturn($requestMethod);
        $request->getUri()->will([$uri, 'reveal']);
        $request->getHeaders()->willReturn([]);
        $request->getCookieParams()->willReturn([]);
        $request->getQueryParams()->willReturn([]);
        $request->getServerParams()->willReturn([]);

        return $request;
    }

    public function testAddingRouteAggregatesInRouter()
    {
<<<<<<< HEAD
        $route = new Route('/foo', $this->getMiddleware(), [RequestMethod::METHOD_GET]);
=======
        $route = new Route('/foo', $this->middleware, ['GET']);
>>>>>>> fe6a7256
        $router = $this->getRouter();
        $router->addRoute($route);
        $this->assertAttributeContains($route, 'routesToInject', $router);
    }

    /**
     * @depends testAddingRouteAggregatesInRouter
     */
    public function testMatchingInjectsRoutesInRouter()
    {
<<<<<<< HEAD
        $middleware = $this->getMiddleware();
        $route = new Route('/foo', $middleware, [RequestMethod::METHOD_GET]);
=======
        $route = new Route('/foo', $this->middleware, ['GET']);
>>>>>>> fe6a7256

        $this->zendRouter->addRoute('/foo^GET', [
            'type' => 'segment',
            'options' => [
                'route' => '/foo',
            ],
            'may_terminate' => false,
            'child_routes' => [
                RequestMethod::METHOD_GET => [
                    'type' => 'method',
                    'options' => [
                        'verb' => RequestMethod::METHOD_GET,
                        'defaults' => [
<<<<<<< HEAD
                            'middleware' => $middleware,
=======
                            'middleware' => $this->middleware,
>>>>>>> fe6a7256
                        ],
                    ],
                ],
                ZendRouter::METHOD_NOT_ALLOWED_ROUTE => [
                    'type'     => 'regex',
                    'priority' => -1,
                    'options'  => [
                        'regex' => '',
                        'defaults' => [
                            ZendRouter::METHOD_NOT_ALLOWED_ROUTE => '/foo',
                        ],
                        'spec' => '',
                    ],
                ],
            ],
        ])->shouldBeCalled();

        $router = $this->getRouter();
        $router->addRoute($route);

        $request = $this->createRequestProphecy();
        $this->zendRouter->match(Argument::type(ZendRequest::class))->willReturn(null);

        $router->match($request->reveal());
    }

    /**
     * @depends testAddingRouteAggregatesInRouter
     */
    public function testGeneratingUriInjectsRoutesInRouter()
    {
<<<<<<< HEAD
        $middleware = $this->getMiddleware();
        $route = new Route('/foo', $middleware, [RequestMethod::METHOD_GET]);
=======
        $route = new Route('/foo', $this->middleware, ['GET']);
>>>>>>> fe6a7256

        $this->zendRouter->addRoute('/foo^GET', [
            'type' => 'segment',
            'options' => [
                'route' => '/foo',
            ],
            'may_terminate' => false,
            'child_routes' => [
                RequestMethod::METHOD_GET => [
                    'type' => 'method',
                    'options' => [
                        'verb' => RequestMethod::METHOD_GET,
                        'defaults' => [
<<<<<<< HEAD
                            'middleware' => $middleware,
=======
                            'middleware' => $this->middleware,
>>>>>>> fe6a7256
                        ],
                    ],
                ],
                ZendRouter::METHOD_NOT_ALLOWED_ROUTE => [
                    'type'     => 'regex',
                    'priority' => -1,
                    'options'  => [
                        'regex' => '',
                        'defaults' => [
                            ZendRouter::METHOD_NOT_ALLOWED_ROUTE => '/foo',
                        ],
                        'spec' => '',
                    ],
                ],
            ],
        ])->shouldBeCalled();
        $this->zendRouter->hasRoute('foo')->willReturn(true);
        $this->zendRouter->assemble(
            [],
            [
                'name' => 'foo',
                'only_return_path' => true,
            ]
        )->willReturn('/foo');

        $router = $this->getRouter();
        $router->addRoute($route);

        $this->assertEquals('/foo', $router->generateUri('foo'));
    }

    public function testCanSpecifyRouteOptions()
    {
<<<<<<< HEAD
        $middleware = $this->getMiddleware();
        $route = new Route('/foo/:id', $middleware, [RequestMethod::METHOD_GET]);
=======
        $route = new Route('/foo/:id', $this->middleware, ['GET']);
>>>>>>> fe6a7256
        $route->setOptions([
            'constraints' => [
                'id' => '\d+',
            ],
            'defaults' => [
                'bar' => 'baz',
            ],
        ]);

        $this->zendRouter->addRoute('/foo/:id^GET', [
            'type' => 'segment',
            'options' => [
                'route' => '/foo/:id',
                'constraints' => [
                    'id' => '\d+',
                ],
                'defaults' => [
                    'bar' => 'baz'
                ],
            ],
            'may_terminate' => false,
            'child_routes' => [
                RequestMethod::METHOD_GET => [
                    'type' => 'method',
                    'options' => [
                        'verb' => RequestMethod::METHOD_GET,
                        'defaults' => [
<<<<<<< HEAD
                            'middleware' => $middleware,
=======
                            'middleware' => $this->middleware,
>>>>>>> fe6a7256
                        ],
                    ],
                ],
                ZendRouter::METHOD_NOT_ALLOWED_ROUTE => [
                    'type'     => 'regex',
                    'priority' => -1,
                    'options'  => [
                        'regex' => '',
                        'defaults' => [
                            ZendRouter::METHOD_NOT_ALLOWED_ROUTE => '/foo/:id',
                        ],
                        'spec' => '',
                    ],
                ],
            ],
        ])->shouldBeCalled();

        $this->zendRouter->hasRoute('foo')->willReturn(true);
        $this->zendRouter->assemble(
            [],
            [
                'name' => 'foo',
                'only_return_path' => true,
            ]
        )->willReturn('/foo');

        $router = $this->getRouter();
        $router->addRoute($route);
        $router->generateUri('foo');
    }

    public function routeResults()
    {
        $middleware = $this->prophesize(MiddlewareInterface::class)->reveal();
        return [
            'success' => [
                new Route('/foo', $middleware),
                RouteResult::fromRouteMatch('/foo', 'bar'),
            ],
            'failure' => [
                new Route('/foo', $middleware),
                RouteResult::fromRouteFailure(),
            ],
        ];
    }

    public function testMatch()
    {
<<<<<<< HEAD
        $middleware = $this->getMiddleware();
        $route = new Route('/foo', $middleware, [RequestMethod::METHOD_GET]);
=======
        $middleware = $this->prophesize(MiddlewareInterface::class)->reveal();

        $route = new Route('/foo', $middleware, ['GET']);
>>>>>>> fe6a7256
        $zendRouter = new ZendRouter();
        $zendRouter->addRoute($route);

        $request = new ServerRequest(
            ['REQUEST_METHOD' => RequestMethod::METHOD_GET],
            [],
            '/foo',
            RequestMethod::METHOD_GET
        );

        $result = $zendRouter->match($request);
        $this->assertInstanceOf(RouteResult::class, $result);
        $this->assertEquals('/foo^GET', $result->getMatchedRouteName());
        $this->assertEquals($middleware, $result->getMatchedRoute()->getMiddleware());
    }

    public function testReturnsRouteFailureForRouteInjectedManuallyIntoBaseRouterButNotRouterBridge()
    {
        $uri = $this->prophesize(UriInterface::class);
        $uri->getPath()->willReturn('/foo');

        $request = new ServerRequest(
            ['REQUEST_METHOD' => RequestMethod::METHOD_GET],
            [],
            '/foo',
            RequestMethod::METHOD_GET
        );
        $zendRequest = Psr7ServerRequest::toZend($request);

        $routeMatch = new \Zend\Router\Http\RouteMatch([], 4);
        $routeMatch->setMatchedRouteName('/foo');

        $this->zendRouter->match($zendRequest)->willReturn($routeMatch);

        $router = $this->getRouter();
        $result = $router->match($request);

        $this->assertInstanceOf(RouteResult::class, $result);
        $this->assertTrue($result->isFailure());
        $this->assertFalse($result->isMethodFailure());
    }

    public function testMatchedRouteNameWhenGetMethodAllowed()
    {
        $middleware = $this->getMiddleware();

        $zendRouter = new ZendRouter();
        $zendRouter->addRoute(new Route('/foo', $middleware, [RequestMethod::METHOD_GET], '/foo'));

        $request = new ServerRequest(
            ['REQUEST_METHOD' => RequestMethod::METHOD_GET],
            [],
            '/foo',
            RequestMethod::METHOD_GET
        );
        $result = $zendRouter->match($request);
        $this->assertInstanceOf(RouteResult::class, $result);
        $this->assertTrue($result->isSuccess());
        $this->assertSame('/foo', $result->getMatchedRouteName());
        $this->assertSame($middleware, $result->getMatchedRoute()->getMiddleware());
    }

    /**
     * @group match
     */
    public function testSuccessfulMatchIsPossible()
    {
        $routeMatch = $this->prophesize(RouteMatch::class);
        $routeMatch->getMatchedRouteName()->willReturn('/foo');
        $routeMatch->getParams()->willReturn([
            'middleware' => 'bar',
        ]);

        $this->zendRouter
            ->match(Argument::type(ZendRequest::class))
            ->willReturn($routeMatch->reveal());
        $this->zendRouter
            ->addRoute('/foo', Argument::type('array'))
            ->shouldBeCalled();

        $request = $this->createRequestProphecy();

        $middleware = $this->getMiddleware();
        $router = $this->getRouter();
<<<<<<< HEAD
        $router->addRoute(new Route('/foo', $middleware, [RequestMethod::METHOD_GET], '/foo'));
        $result = $router->match($request->reveal());
        $this->assertInstanceOf(RouteResult::class, $result);
        $this->assertTrue($result->isSuccess());
        $this->assertSame('/foo', $result->getMatchedRouteName());
        $this->assertSame($middleware, $result->getMatchedRoute()->getMiddleware());
=======
        $router->addRoute(new Route('/foo', $this->middleware, [RequestMethod::METHOD_GET], '/foo'));
        $result = $router->match($request->reveal());
        $this->assertInstanceOf(RouteResult::class, $result);
        $this->assertTrue($result->isSuccess());
        $this->assertEquals('/foo', $result->getMatchedRouteName());
        $this->assertEquals($this->middleware, $result->getMatchedMiddleware());
>>>>>>> fe6a7256
    }

    /**
     * @group match
     */
    public function testNonSuccessfulMatchNotDueToHttpMethodsIsPossible()
    {
        $this->zendRouter
            ->match(Argument::type(ZendRequest::class))
            ->willReturn(null);

        $request = $this->createRequestProphecy();

        $router = $this->getRouter();
        $result = $router->match($request->reveal());
        $this->assertInstanceOf(RouteResult::class, $result);
        $this->assertTrue($result->isFailure());
        $this->assertFalse($result->isMethodFailure());
    }

    /**
     * @group match
     */
    public function testMatchFailureDueToHttpMethodReturnsRouteResultWithAllowedMethods()
    {
        $router = new ZendRouter();
<<<<<<< HEAD
        $router->addRoute(new Route(
            '/foo',
            $this->getMiddleware(),
            [RequestMethod::METHOD_POST, RequestMethod::METHOD_DELETE]
        ));
        $request = new ServerRequest(
            ['REQUEST_METHOD' => RequestMethod::METHOD_GET],
            [],
            '/foo',
            RequestMethod::METHOD_GET
        );
=======
        $router->addRoute(new Route('/foo', $this->middleware, ['POST', 'DELETE']));
        $request = new ServerRequest([ 'REQUEST_METHOD' => 'GET' ], [], '/foo', 'GET');
>>>>>>> fe6a7256
        $result = $router->match($request);

        $this->assertInstanceOf(RouteResult::class, $result);
        $this->assertTrue($result->isFailure());
        $this->assertTrue($result->isMethodFailure());
        $this->assertEquals([RequestMethod::METHOD_POST, RequestMethod::METHOD_DELETE], $result->getAllowedMethods());
    }

    /**
     * @group match
     */
    public function testMatchFailureDueToMethodNotAllowedWithParamsInTheRoute()
    {
        $router = new ZendRouter();
<<<<<<< HEAD
        $router->addRoute(new Route(
            '/foo[/:id]',
            $this->getMiddleware(),
            [RequestMethod::METHOD_POST, RequestMethod::METHOD_DELETE]
        ));
        $request = new ServerRequest(
            ['REQUEST_METHOD' => RequestMethod::METHOD_GET],
            [],
            '/foo/1',
            RequestMethod::METHOD_GET
        );
=======
        $router->addRoute(new Route('/foo[/:id]', $this->middleware, ['POST', 'DELETE']));
        $request = new ServerRequest([ 'REQUEST_METHOD' => 'GET' ], [], '/foo/1', 'GET');
>>>>>>> fe6a7256
        $result = $router->match($request);

        $this->assertInstanceOf(RouteResult::class, $result);
        $this->assertTrue($result->isFailure());
        $this->assertTrue($result->isMethodFailure());
        $this->assertEquals([RequestMethod::METHOD_POST, RequestMethod::METHOD_DELETE], $result->getAllowedMethods());
    }

    /**
     * @group 53
     */
    public function testCanGenerateUriFromRoutes()
    {
        $router = new ZendRouter();
<<<<<<< HEAD
        $route1 = new Route('/foo', $this->getMiddleware(), [RequestMethod::METHOD_POST], 'foo-create');
        $route2 = new Route('/foo', $this->getMiddleware(), [RequestMethod::METHOD_GET], 'foo-list');
        $route3 = new Route('/foo/:id', $this->getMiddleware(), [RequestMethod::METHOD_GET], 'foo');
        $route4 = new Route('/bar/:baz', $this->getMiddleware(), Route::HTTP_METHOD_ANY, 'bar');
=======
        $route1 = new Route('/foo', $this->middleware, ['POST'], 'foo-create');
        $route2 = new Route('/foo', $this->middleware, ['GET'], 'foo-list');
        $route3 = new Route('/foo/:id', $this->middleware, ['GET'], 'foo');
        $route4 = new Route('/bar/:baz', $this->middleware, Route::HTTP_METHOD_ANY, 'bar');
>>>>>>> fe6a7256

        $router->addRoute($route1);
        $router->addRoute($route2);
        $router->addRoute($route3);
        $router->addRoute($route4);

        $this->assertEquals('/foo', $router->generateUri('foo-create'));
        $this->assertEquals('/foo', $router->generateUri('foo-list'));
        $this->assertEquals('/foo/bar', $router->generateUri('foo', ['id' => 'bar']));
        $this->assertEquals('/bar/BAZ', $router->generateUri('bar', ['baz' => 'BAZ']));
    }

    /**
     * @group 3
     */
    public function testPassingTrailingSlashToRouteNotExpectingItResultsIn404FailureRouteResult()
    {
        $router = new ZendRouter();
<<<<<<< HEAD
        $route  = new Route('/api/ping', $this->getMiddleware(), [RequestMethod::METHOD_GET], 'ping');
=======
        $route  = new Route('/api/ping', $this->middleware, ['GET'], 'ping');
>>>>>>> fe6a7256

        $router->addRoute($route);
        $request = new ServerRequest(
            ['REQUEST_METHOD' => RequestMethod::METHOD_GET],
            [],
            '/api/ping/',
            RequestMethod::METHOD_GET
        );
        $result = $router->match($request);
        $this->assertTrue($result->isFailure());
        $this->assertFalse($result->isMethodFailure());
    }

    public function testSuccessfulMatchingComposesRouteInRouteResult()
    {
<<<<<<< HEAD
        $route = new Route('/foo', $this->getMiddleware(), [RequestMethod::METHOD_GET]);
=======
        $route = new Route('/foo', $this->middleware, [RequestMethod::METHOD_GET]);
>>>>>>> fe6a7256

        $routeMatch = $this->prophesize(RouteMatch::class);
        $routeMatch->getMatchedRouteName()->willReturn($route->getName());
        $routeMatch->getParams()->willReturn([
            'middleware' => $route->getMiddleware(),
        ]);

        $this->zendRouter
            ->match(Argument::type(ZendRequest::class))
            ->willReturn($routeMatch->reveal());
        $this->zendRouter
            ->addRoute('/foo^GET', Argument::type('array'))
            ->shouldBeCalled();

        $request = $this->createRequestProphecy();

        $router = $this->getRouter();
        $router->addRoute($route);

        $result = $router->match($request->reveal());

        $this->assertInstanceOf(RouteResult::class, $result);
        $this->assertTrue($result->isSuccess());
        $this->assertSame($route, $result->getMatchedRoute());
    }

    public function implicitMethods()
    {
        return [
            'head'    => [RequestMethod::METHOD_HEAD],
            'options' => [RequestMethod::METHOD_OPTIONS],
        ];
    }

    /**
     * @dataProvider implicitMethods
     *
     * @param string $method
     */
    public function testRoutesCanMatchImplicitHeadAndOptionsRequests($method)
    {
<<<<<<< HEAD
        $route = new Route('/foo', $this->getMiddleware(), [RequestMethod::METHOD_PUT]);
=======
        $route = new Route('/foo', $this->middleware, [RequestMethod::METHOD_PUT]);
>>>>>>> fe6a7256

        $router = new ZendRouter();
        $router->addRoute($route);

        $request = $this->createRequestProphecy($method);
        $result = $router->match($request->reveal());

        $this->assertInstanceOf(RouteResult::class, $result);
        $this->assertFalse($result->isSuccess());
        $this->assertSame([RequestMethod::METHOD_PUT], $result->getAllowedMethods());
    }

    public function testUriGenerationMayUseOptions()
    {
<<<<<<< HEAD
        $route = new Route('/de/{lang}', $this->getMiddleware(), [RequestMethod::METHOD_PUT], 'test');
=======
        $route = new Route('/de/{lang}', $this->middleware, [RequestMethod::METHOD_PUT], 'test');
>>>>>>> fe6a7256

        $router = new ZendRouter();
        $router->addRoute($route);

        $translator = $this->prophesize(TranslatorInterface::class);
        $translator->translate('lang', 'uri', 'de')->willReturn('found');

        $uri = $router->generateUri('test', [], [
            'translator'  => $translator->reveal(),
            'locale'      => 'de',
            'text_domain' => 'uri',
        ]);

        $this->assertEquals('/de/found', $uri);
    }
}<|MERGE_RESOLUTION|>--- conflicted
+++ resolved
@@ -15,11 +15,7 @@
 use Prophecy\Prophecy\ObjectProphecy;
 use Psr\Http\Message\ServerRequestInterface;
 use Psr\Http\Message\UriInterface;
-<<<<<<< HEAD
 use Psr\Http\Server\MiddlewareInterface;
-=======
-use Webimpress\HttpMiddlewareCompatibility\MiddlewareInterface;
->>>>>>> fe6a7256
 use Zend\Diactoros\ServerRequest;
 use Zend\Expressive\Router\Route;
 use Zend\Expressive\Router\RouteResult;
@@ -32,15 +28,11 @@
 
 class ZendRouterTest extends TestCase
 {
-    /** @var MiddlewareInterface */
-    private $middleware;
-
     /** @var TreeRouteStack|ObjectProphecy */
     private $zendRouter;
 
     protected function setUp()
     {
-        $this->middleware = $this->prophesize(MiddlewareInterface::class)->reveal();
         $this->zendRouter = $this->prophesize(TreeRouteStack::class);
     }
 
@@ -80,11 +72,7 @@
 
     public function testAddingRouteAggregatesInRouter()
     {
-<<<<<<< HEAD
         $route = new Route('/foo', $this->getMiddleware(), [RequestMethod::METHOD_GET]);
-=======
-        $route = new Route('/foo', $this->middleware, ['GET']);
->>>>>>> fe6a7256
         $router = $this->getRouter();
         $router->addRoute($route);
         $this->assertAttributeContains($route, 'routesToInject', $router);
@@ -95,12 +83,8 @@
      */
     public function testMatchingInjectsRoutesInRouter()
     {
-<<<<<<< HEAD
         $middleware = $this->getMiddleware();
         $route = new Route('/foo', $middleware, [RequestMethod::METHOD_GET]);
-=======
-        $route = new Route('/foo', $this->middleware, ['GET']);
->>>>>>> fe6a7256
 
         $this->zendRouter->addRoute('/foo^GET', [
             'type' => 'segment',
@@ -114,11 +98,7 @@
                     'options' => [
                         'verb' => RequestMethod::METHOD_GET,
                         'defaults' => [
-<<<<<<< HEAD
                             'middleware' => $middleware,
-=======
-                            'middleware' => $this->middleware,
->>>>>>> fe6a7256
                         ],
                     ],
                 ],
@@ -150,12 +130,8 @@
      */
     public function testGeneratingUriInjectsRoutesInRouter()
     {
-<<<<<<< HEAD
         $middleware = $this->getMiddleware();
         $route = new Route('/foo', $middleware, [RequestMethod::METHOD_GET]);
-=======
-        $route = new Route('/foo', $this->middleware, ['GET']);
->>>>>>> fe6a7256
 
         $this->zendRouter->addRoute('/foo^GET', [
             'type' => 'segment',
@@ -169,11 +145,7 @@
                     'options' => [
                         'verb' => RequestMethod::METHOD_GET,
                         'defaults' => [
-<<<<<<< HEAD
                             'middleware' => $middleware,
-=======
-                            'middleware' => $this->middleware,
->>>>>>> fe6a7256
                         ],
                     ],
                 ],
@@ -207,12 +179,8 @@
 
     public function testCanSpecifyRouteOptions()
     {
-<<<<<<< HEAD
         $middleware = $this->getMiddleware();
         $route = new Route('/foo/:id', $middleware, [RequestMethod::METHOD_GET]);
-=======
-        $route = new Route('/foo/:id', $this->middleware, ['GET']);
->>>>>>> fe6a7256
         $route->setOptions([
             'constraints' => [
                 'id' => '\d+',
@@ -240,11 +208,7 @@
                     'options' => [
                         'verb' => RequestMethod::METHOD_GET,
                         'defaults' => [
-<<<<<<< HEAD
                             'middleware' => $middleware,
-=======
-                            'middleware' => $this->middleware,
->>>>>>> fe6a7256
                         ],
                     ],
                 ],
@@ -293,14 +257,8 @@
 
     public function testMatch()
     {
-<<<<<<< HEAD
         $middleware = $this->getMiddleware();
         $route = new Route('/foo', $middleware, [RequestMethod::METHOD_GET]);
-=======
-        $middleware = $this->prophesize(MiddlewareInterface::class)->reveal();
-
-        $route = new Route('/foo', $middleware, ['GET']);
->>>>>>> fe6a7256
         $zendRouter = new ZendRouter();
         $zendRouter->addRoute($route);
 
@@ -385,21 +343,12 @@
 
         $middleware = $this->getMiddleware();
         $router = $this->getRouter();
-<<<<<<< HEAD
         $router->addRoute(new Route('/foo', $middleware, [RequestMethod::METHOD_GET], '/foo'));
         $result = $router->match($request->reveal());
         $this->assertInstanceOf(RouteResult::class, $result);
         $this->assertTrue($result->isSuccess());
         $this->assertSame('/foo', $result->getMatchedRouteName());
         $this->assertSame($middleware, $result->getMatchedRoute()->getMiddleware());
-=======
-        $router->addRoute(new Route('/foo', $this->middleware, [RequestMethod::METHOD_GET], '/foo'));
-        $result = $router->match($request->reveal());
-        $this->assertInstanceOf(RouteResult::class, $result);
-        $this->assertTrue($result->isSuccess());
-        $this->assertEquals('/foo', $result->getMatchedRouteName());
-        $this->assertEquals($this->middleware, $result->getMatchedMiddleware());
->>>>>>> fe6a7256
     }
 
     /**
@@ -426,7 +375,6 @@
     public function testMatchFailureDueToHttpMethodReturnsRouteResultWithAllowedMethods()
     {
         $router = new ZendRouter();
-<<<<<<< HEAD
         $router->addRoute(new Route(
             '/foo',
             $this->getMiddleware(),
@@ -438,10 +386,6 @@
             '/foo',
             RequestMethod::METHOD_GET
         );
-=======
-        $router->addRoute(new Route('/foo', $this->middleware, ['POST', 'DELETE']));
-        $request = new ServerRequest([ 'REQUEST_METHOD' => 'GET' ], [], '/foo', 'GET');
->>>>>>> fe6a7256
         $result = $router->match($request);
 
         $this->assertInstanceOf(RouteResult::class, $result);
@@ -456,7 +400,6 @@
     public function testMatchFailureDueToMethodNotAllowedWithParamsInTheRoute()
     {
         $router = new ZendRouter();
-<<<<<<< HEAD
         $router->addRoute(new Route(
             '/foo[/:id]',
             $this->getMiddleware(),
@@ -468,10 +411,6 @@
             '/foo/1',
             RequestMethod::METHOD_GET
         );
-=======
-        $router->addRoute(new Route('/foo[/:id]', $this->middleware, ['POST', 'DELETE']));
-        $request = new ServerRequest([ 'REQUEST_METHOD' => 'GET' ], [], '/foo/1', 'GET');
->>>>>>> fe6a7256
         $result = $router->match($request);
 
         $this->assertInstanceOf(RouteResult::class, $result);
@@ -486,17 +425,10 @@
     public function testCanGenerateUriFromRoutes()
     {
         $router = new ZendRouter();
-<<<<<<< HEAD
         $route1 = new Route('/foo', $this->getMiddleware(), [RequestMethod::METHOD_POST], 'foo-create');
         $route2 = new Route('/foo', $this->getMiddleware(), [RequestMethod::METHOD_GET], 'foo-list');
         $route3 = new Route('/foo/:id', $this->getMiddleware(), [RequestMethod::METHOD_GET], 'foo');
         $route4 = new Route('/bar/:baz', $this->getMiddleware(), Route::HTTP_METHOD_ANY, 'bar');
-=======
-        $route1 = new Route('/foo', $this->middleware, ['POST'], 'foo-create');
-        $route2 = new Route('/foo', $this->middleware, ['GET'], 'foo-list');
-        $route3 = new Route('/foo/:id', $this->middleware, ['GET'], 'foo');
-        $route4 = new Route('/bar/:baz', $this->middleware, Route::HTTP_METHOD_ANY, 'bar');
->>>>>>> fe6a7256
 
         $router->addRoute($route1);
         $router->addRoute($route2);
@@ -515,11 +447,7 @@
     public function testPassingTrailingSlashToRouteNotExpectingItResultsIn404FailureRouteResult()
     {
         $router = new ZendRouter();
-<<<<<<< HEAD
         $route  = new Route('/api/ping', $this->getMiddleware(), [RequestMethod::METHOD_GET], 'ping');
-=======
-        $route  = new Route('/api/ping', $this->middleware, ['GET'], 'ping');
->>>>>>> fe6a7256
 
         $router->addRoute($route);
         $request = new ServerRequest(
@@ -535,11 +463,7 @@
 
     public function testSuccessfulMatchingComposesRouteInRouteResult()
     {
-<<<<<<< HEAD
         $route = new Route('/foo', $this->getMiddleware(), [RequestMethod::METHOD_GET]);
-=======
-        $route = new Route('/foo', $this->middleware, [RequestMethod::METHOD_GET]);
->>>>>>> fe6a7256
 
         $routeMatch = $this->prophesize(RouteMatch::class);
         $routeMatch->getMatchedRouteName()->willReturn($route->getName());
@@ -581,11 +505,7 @@
      */
     public function testRoutesCanMatchImplicitHeadAndOptionsRequests($method)
     {
-<<<<<<< HEAD
         $route = new Route('/foo', $this->getMiddleware(), [RequestMethod::METHOD_PUT]);
-=======
-        $route = new Route('/foo', $this->middleware, [RequestMethod::METHOD_PUT]);
->>>>>>> fe6a7256
 
         $router = new ZendRouter();
         $router->addRoute($route);
@@ -600,11 +520,7 @@
 
     public function testUriGenerationMayUseOptions()
     {
-<<<<<<< HEAD
         $route = new Route('/de/{lang}', $this->getMiddleware(), [RequestMethod::METHOD_PUT], 'test');
-=======
-        $route = new Route('/de/{lang}', $this->middleware, [RequestMethod::METHOD_PUT], 'test');
->>>>>>> fe6a7256
 
         $router = new ZendRouter();
         $router->addRoute($route);
