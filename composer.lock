--- conflicted
+++ resolved
@@ -4,11 +4,7 @@
         "Read more about it at https://getcomposer.org/doc/01-basic-usage.md#composer-lock-the-lock-file",
         "This file is @generated automatically"
     ],
-<<<<<<< HEAD
-    "content-hash": "4a71dd2cfcd90146de55c9ad9f203a7d",
-=======
-    "content-hash": "53d80cd5d25149abab43a4c683cdbb15",
->>>>>>> 02cabf7a
+    "content-hash": "5d1f568a603e5f705c16bafd56bf72da",
     "packages": [
         {
             "name": "container-interop/container-interop",
@@ -140,6 +136,7 @@
                 "request",
                 "response"
             ],
+            "abandoned": "http-interop/http-server-middleware",
             "time": "2017-09-18T15:27:03+00:00"
         },
         {
@@ -696,16 +693,16 @@
         },
         {
             "name": "zendframework/zend-servicemanager",
-            "version": "3.3.0",
+            "version": "3.3.1",
             "source": {
                 "type": "git",
                 "url": "https://github.com/zendframework/zend-servicemanager.git",
-                "reference": "c3036efb81f71bfa36cc9962ee5d4474f36581d0"
-            },
-            "dist": {
-                "type": "zip",
-                "url": "https://api.github.com/repos/zendframework/zend-servicemanager/zipball/c3036efb81f71bfa36cc9962ee5d4474f36581d0",
-                "reference": "c3036efb81f71bfa36cc9962ee5d4474f36581d0",
+                "reference": "0fa3d3cf588dde0850fff1efa60d44a7aa3c3ab7"
+            },
+            "dist": {
+                "type": "zip",
+                "url": "https://api.github.com/repos/zendframework/zend-servicemanager/zipball/0fa3d3cf588dde0850fff1efa60d44a7aa3c3ab7",
+                "reference": "0fa3d3cf588dde0850fff1efa60d44a7aa3c3ab7",
                 "shasum": ""
             },
             "require": {
@@ -737,7 +734,7 @@
             "extra": {
                 "branch-alias": {
                     "dev-master": "3.3-dev",
-                    "dev-develop": "3.4-dev"
+                    "dev-develop": "4.0-dev"
                 }
             },
             "autoload": {
@@ -755,7 +752,7 @@
                 "servicemanager",
                 "zf"
             ],
-            "time": "2017-03-01T22:08:02+00:00"
+            "time": "2017-11-27T18:11:25+00:00"
         },
         {
             "name": "zendframework/zend-stdlib",
@@ -981,13 +978,13 @@
             "version": "0.1.6",
             "source": {
                 "type": "git",
-                "url": "https://github.com/symfony/console.git",
-                "reference": "ed9c6cad324afb02672fa8ebf55fe0feb1659067"
-            },
-            "dist": {
-                "type": "zip",
-                "url": "https://api.github.com/repos/symfony/console/zipball/ed9c6cad324afb02672fa8ebf55fe0feb1659067",
-                "reference": "ed9c6cad324afb02672fa8ebf55fe0feb1659067",
+                "url": "https://github.com/malukenho/docheader.git",
+                "reference": "b3857387fe5e6b0928b67875ea09ebb5745d5b8b"
+            },
+            "dist": {
+                "type": "zip",
+                "url": "https://api.github.com/repos/malukenho/docheader/zipball/b3857387fe5e6b0928b67875ea09ebb5745d5b8b",
+                "reference": "b3857387fe5e6b0928b67875ea09ebb5745d5b8b",
                 "shasum": ""
             },
             "require": {
@@ -1230,39 +1227,35 @@
         },
         {
             "name": "phpdocumentor/reflection-docblock",
-            "version": "4.1.1",
-            "source": {
-                "type": "git",
-<<<<<<< HEAD
+            "version": "4.2.0",
+            "source": {
+                "type": "git",
                 "url": "https://github.com/phpDocumentor/ReflectionDocBlock.git",
-                "reference": "2d3d238c433cf69caeb4842e97a3223a116f94b2"
-            },
-            "dist": {
-                "type": "zip",
-                "url": "https://api.github.com/repos/phpDocumentor/ReflectionDocBlock/zipball/2d3d238c433cf69caeb4842e97a3223a116f94b2",
-                "reference": "2d3d238c433cf69caeb4842e97a3223a116f94b2",
-=======
-                "url": "https://github.com/zendframework/zend-coding-standard.git",
-                "reference": "893316d2904e93f1c74c1384b6d7d57778299cb6"
-            },
-            "dist": {
-                "type": "zip",
-                "url": "https://api.github.com/repos/zendframework/zend-coding-standard/zipball/893316d2904e93f1c74c1384b6d7d57778299cb6",
-                "reference": "893316d2904e93f1c74c1384b6d7d57778299cb6",
->>>>>>> 02cabf7a
+                "reference": "66465776cfc249844bde6d117abff1d22e06c2da"
+            },
+            "dist": {
+                "type": "zip",
+                "url": "https://api.github.com/repos/phpDocumentor/ReflectionDocBlock/zipball/66465776cfc249844bde6d117abff1d22e06c2da",
+                "reference": "66465776cfc249844bde6d117abff1d22e06c2da",
                 "shasum": ""
             },
             "require": {
                 "php": "^7.0",
-                "phpdocumentor/reflection-common": "^1.0@dev",
+                "phpdocumentor/reflection-common": "^1.0.0",
                 "phpdocumentor/type-resolver": "^0.4.0",
                 "webmozart/assert": "^1.0"
             },
             "require-dev": {
-                "mockery/mockery": "^0.9.4",
-                "phpunit/phpunit": "^4.4"
-            },
-            "type": "library",
+                "doctrine/instantiator": "~1.0.5",
+                "mockery/mockery": "^1.0",
+                "phpunit/phpunit": "^6.4"
+            },
+            "type": "library",
+            "extra": {
+                "branch-alias": {
+                    "dev-master": "4.x-dev"
+                }
+            },
             "autoload": {
                 "psr-4": {
                     "phpDocumentor\\Reflection\\": [
@@ -1281,7 +1274,7 @@
                 }
             ],
             "description": "With this component, a library can provide support for annotations via DocBlocks or otherwise retrieve information that is embedded in a DocBlock.",
-            "time": "2017-08-30T18:51:59+00:00"
+            "time": "2017-11-27T17:38:31+00:00"
         },
         {
             "name": "phpdocumentor/type-resolver",
@@ -1332,26 +1325,16 @@
         },
         {
             "name": "phpspec/prophecy",
-            "version": "v1.7.2",
-            "source": {
-                "type": "git",
-<<<<<<< HEAD
+            "version": "1.7.3",
+            "source": {
+                "type": "git",
                 "url": "https://github.com/phpspec/prophecy.git",
-                "reference": "c9b8c6088acd19d769d4cc0ffa60a9fe34344bd6"
-            },
-            "dist": {
-                "type": "zip",
-                "url": "https://api.github.com/repos/phpspec/prophecy/zipball/c9b8c6088acd19d769d4cc0ffa60a9fe34344bd6",
-                "reference": "c9b8c6088acd19d769d4cc0ffa60a9fe34344bd6",
-=======
-                "url": "https://github.com/sebastianbergmann/php-code-coverage.git",
-                "reference": "cff36444733ac6d3f153866f55898373ca184610"
-            },
-            "dist": {
-                "type": "zip",
-                "url": "https://api.github.com/repos/sebastianbergmann/php-code-coverage/zipball/cff36444733ac6d3f153866f55898373ca184610",
-                "reference": "cff36444733ac6d3f153866f55898373ca184610",
->>>>>>> 02cabf7a
+                "reference": "e4ed002c67da8eceb0eb8ddb8b3847bb53c5c2bf"
+            },
+            "dist": {
+                "type": "zip",
+                "url": "https://api.github.com/repos/phpspec/prophecy/zipball/e4ed002c67da8eceb0eb8ddb8b3847bb53c5c2bf",
+                "reference": "e4ed002c67da8eceb0eb8ddb8b3847bb53c5c2bf",
                 "shasum": ""
             },
             "require": {
@@ -1363,7 +1346,7 @@
             },
             "require-dev": {
                 "phpspec/phpspec": "^2.5|^3.2",
-                "phpunit/phpunit": "^4.8 || ^5.6.5"
+                "phpunit/phpunit": "^4.8.35 || ^5.7"
             },
             "type": "library",
             "extra": {
@@ -1401,30 +1384,20 @@
                 "spy",
                 "stub"
             ],
-            "time": "2017-09-04T11:05:03+00:00"
+            "time": "2017-11-24T13:59:53+00:00"
         },
         {
             "name": "phpunit/php-code-coverage",
-            "version": "5.2.2",
-            "source": {
-                "type": "git",
-<<<<<<< HEAD
+            "version": "5.2.4",
+            "source": {
+                "type": "git",
                 "url": "https://github.com/sebastianbergmann/php-code-coverage.git",
-                "reference": "8ed1902a57849e117b5651fc1a5c48110946c06b"
-            },
-            "dist": {
-                "type": "zip",
-                "url": "https://api.github.com/repos/sebastianbergmann/php-code-coverage/zipball/8ed1902a57849e117b5651fc1a5c48110946c06b",
-                "reference": "8ed1902a57849e117b5651fc1a5c48110946c06b",
-=======
-                "url": "https://github.com/sebastianbergmann/phpunit-mock-objects.git",
-                "reference": "3819745c44f3aff9518fd655f320c4535d541af7"
-            },
-            "dist": {
-                "type": "zip",
-                "url": "https://api.github.com/repos/sebastianbergmann/phpunit-mock-objects/zipball/3819745c44f3aff9518fd655f320c4535d541af7",
-                "reference": "3819745c44f3aff9518fd655f320c4535d541af7",
->>>>>>> 02cabf7a
+                "reference": "033ec97498cf530cc1be4199264cad568b19be26"
+            },
+            "dist": {
+                "type": "zip",
+                "url": "https://api.github.com/repos/sebastianbergmann/php-code-coverage/zipball/033ec97498cf530cc1be4199264cad568b19be26",
+                "reference": "033ec97498cf530cc1be4199264cad568b19be26",
                 "shasum": ""
             },
             "require": {
@@ -1433,7 +1406,7 @@
                 "php": "^7.0",
                 "phpunit/php-file-iterator": "^1.4.2",
                 "phpunit/php-text-template": "^1.2.1",
-                "phpunit/php-token-stream": "^1.4.11 || ^2.0",
+                "phpunit/php-token-stream": "^2.0.1",
                 "sebastian/code-unit-reverse-lookup": "^1.0.1",
                 "sebastian/environment": "^3.0",
                 "sebastian/version": "^2.0.1",
@@ -1475,20 +1448,20 @@
                 "testing",
                 "xunit"
             ],
-            "time": "2017-08-03T12:40:43+00:00"
+            "time": "2017-11-27T09:00:30+00:00"
         },
         {
             "name": "phpunit/php-file-iterator",
-            "version": "1.4.2",
+            "version": "1.4.5",
             "source": {
                 "type": "git",
                 "url": "https://github.com/sebastianbergmann/php-file-iterator.git",
-                "reference": "3cc8f69b3028d0f96a9078e6295d86e9bf019be5"
-            },
-            "dist": {
-                "type": "zip",
-                "url": "https://api.github.com/repos/sebastianbergmann/php-file-iterator/zipball/3cc8f69b3028d0f96a9078e6295d86e9bf019be5",
-                "reference": "3cc8f69b3028d0f96a9078e6295d86e9bf019be5",
+                "reference": "730b01bc3e867237eaac355e06a36b85dd93a8b4"
+            },
+            "dist": {
+                "type": "zip",
+                "url": "https://api.github.com/repos/sebastianbergmann/php-file-iterator/zipball/730b01bc3e867237eaac355e06a36b85dd93a8b4",
+                "reference": "730b01bc3e867237eaac355e06a36b85dd93a8b4",
                 "shasum": ""
             },
             "require": {
@@ -1522,20 +1495,20 @@
                 "filesystem",
                 "iterator"
             ],
-            "time": "2016-10-03T07:40:28+00:00"
+            "time": "2017-11-27T13:52:08+00:00"
         },
         {
             "name": "phpunit/php-text-template",
             "version": "1.2.1",
             "source": {
                 "type": "git",
-                "url": "https://github.com/sebastianbergmann/comparator.git",
-                "reference": "ce2bda23a56456f19e35d98241446b581f648c14"
-            },
-            "dist": {
-                "type": "zip",
-                "url": "https://api.github.com/repos/sebastianbergmann/comparator/zipball/ce2bda23a56456f19e35d98241446b581f648c14",
-                "reference": "ce2bda23a56456f19e35d98241446b581f648c14",
+                "url": "https://github.com/sebastianbergmann/php-text-template.git",
+                "reference": "31f8b717e51d9a2afca6c9f046f5d69fc27c8686"
+            },
+            "dist": {
+                "type": "zip",
+                "url": "https://api.github.com/repos/sebastianbergmann/php-text-template/zipball/31f8b717e51d9a2afca6c9f046f5d69fc27c8686",
+                "reference": "31f8b717e51d9a2afca6c9f046f5d69fc27c8686",
                 "shasum": ""
             },
             "require": {
@@ -1616,16 +1589,16 @@
         },
         {
             "name": "phpunit/php-token-stream",
-            "version": "2.0.1",
+            "version": "2.0.2",
             "source": {
                 "type": "git",
                 "url": "https://github.com/sebastianbergmann/php-token-stream.git",
-                "reference": "9a02332089ac48e704c70f6cefed30c224e3c0b0"
-            },
-            "dist": {
-                "type": "zip",
-                "url": "https://api.github.com/repos/sebastianbergmann/php-token-stream/zipball/9a02332089ac48e704c70f6cefed30c224e3c0b0",
-                "reference": "9a02332089ac48e704c70f6cefed30c224e3c0b0",
+                "reference": "791198a2c6254db10131eecfe8c06670700904db"
+            },
+            "dist": {
+                "type": "zip",
+                "url": "https://api.github.com/repos/sebastianbergmann/php-token-stream/zipball/791198a2c6254db10131eecfe8c06670700904db",
+                "reference": "791198a2c6254db10131eecfe8c06670700904db",
                 "shasum": ""
             },
             "require": {
@@ -1661,20 +1634,20 @@
             "keywords": [
                 "tokenizer"
             ],
-            "time": "2017-08-20T05:47:52+00:00"
+            "time": "2017-11-27T05:48:46+00:00"
         },
         {
             "name": "phpunit/phpunit",
-            "version": "6.4.3",
+            "version": "6.5.2",
             "source": {
                 "type": "git",
                 "url": "https://github.com/sebastianbergmann/phpunit.git",
-                "reference": "06b28548fd2b4a20c3cd6e247dc86331a7d4db13"
-            },
-            "dist": {
-                "type": "zip",
-                "url": "https://api.github.com/repos/sebastianbergmann/phpunit/zipball/06b28548fd2b4a20c3cd6e247dc86331a7d4db13",
-                "reference": "06b28548fd2b4a20c3cd6e247dc86331a7d4db13",
+                "reference": "24b708f2fd725bcef1c8153b366043381aa324f2"
+            },
+            "dist": {
+                "type": "zip",
+                "url": "https://api.github.com/repos/sebastianbergmann/phpunit/zipball/24b708f2fd725bcef1c8153b366043381aa324f2",
+                "reference": "24b708f2fd725bcef1c8153b366043381aa324f2",
                 "shasum": ""
             },
             "require": {
@@ -1688,12 +1661,12 @@
                 "phar-io/version": "^1.0",
                 "php": "^7.0",
                 "phpspec/prophecy": "^1.7",
-                "phpunit/php-code-coverage": "^5.2.2",
-                "phpunit/php-file-iterator": "^1.4.2",
+                "phpunit/php-code-coverage": "^5.2.3",
+                "phpunit/php-file-iterator": "^1.4.3",
                 "phpunit/php-text-template": "^1.2.1",
                 "phpunit/php-timer": "^1.0.9",
-                "phpunit/phpunit-mock-objects": "^4.0.3",
-                "sebastian/comparator": "^2.0.2",
+                "phpunit/phpunit-mock-objects": "^5.0.4",
+                "sebastian/comparator": "^2.1",
                 "sebastian/diff": "^2.0",
                 "sebastian/environment": "^3.1",
                 "sebastian/exporter": "^3.1",
@@ -1719,7 +1692,7 @@
             "type": "library",
             "extra": {
                 "branch-alias": {
-                    "dev-master": "6.4.x-dev"
+                    "dev-master": "6.5.x-dev"
                 }
             },
             "autoload": {
@@ -1745,20 +1718,20 @@
                 "testing",
                 "xunit"
             ],
-            "time": "2017-10-16T13:18:59+00:00"
+            "time": "2017-12-02T05:36:24+00:00"
         },
         {
             "name": "phpunit/phpunit-mock-objects",
-            "version": "4.0.4",
+            "version": "5.0.4",
             "source": {
                 "type": "git",
                 "url": "https://github.com/sebastianbergmann/phpunit-mock-objects.git",
-                "reference": "2f789b59ab89669015ad984afa350c4ec577ade0"
-            },
-            "dist": {
-                "type": "zip",
-                "url": "https://api.github.com/repos/sebastianbergmann/phpunit-mock-objects/zipball/2f789b59ab89669015ad984afa350c4ec577ade0",
-                "reference": "2f789b59ab89669015ad984afa350c4ec577ade0",
+                "reference": "16b50f4167e5e85e81ca8a3dd105d0a5fd32009a"
+            },
+            "dist": {
+                "type": "zip",
+                "url": "https://api.github.com/repos/sebastianbergmann/phpunit-mock-objects/zipball/16b50f4167e5e85e81ca8a3dd105d0a5fd32009a",
+                "reference": "16b50f4167e5e85e81ca8a3dd105d0a5fd32009a",
                 "shasum": ""
             },
             "require": {
@@ -1771,7 +1744,7 @@
                 "phpunit/phpunit": "<6.0"
             },
             "require-dev": {
-                "phpunit/phpunit": "^6.0"
+                "phpunit/phpunit": "^6.5"
             },
             "suggest": {
                 "ext-soap": "*"
@@ -1779,7 +1752,7 @@
             "type": "library",
             "extra": {
                 "branch-alias": {
-                    "dev-master": "4.0.x-dev"
+                    "dev-master": "5.0.x-dev"
                 }
             },
             "autoload": {
@@ -1794,7 +1767,7 @@
             "authors": [
                 {
                     "name": "Sebastian Bergmann",
-                    "email": "sb@sebastian-bergmann.de",
+                    "email": "sebastian@phpunit.de",
                     "role": "lead"
                 }
             ],
@@ -1804,7 +1777,7 @@
                 "mock",
                 "xunit"
             ],
-            "time": "2017-08-03T14:08:16+00:00"
+            "time": "2017-12-02T05:31:19+00:00"
         },
         {
             "name": "psr/log",
@@ -1900,7 +1873,6 @@
         },
         {
             "name": "sebastian/comparator",
-<<<<<<< HEAD
             "version": "2.1.0",
             "source": {
                 "type": "git",
@@ -1911,43 +1883,20 @@
                 "type": "zip",
                 "url": "https://api.github.com/repos/sebastianbergmann/comparator/zipball/1174d9018191e93cb9d719edec01257fc05f8158",
                 "reference": "1174d9018191e93cb9d719edec01257fc05f8158",
-=======
-            "version": "2.0.2",
-            "source": {
-                "type": "git",
-                "url": "https://github.com/sebastianbergmann/comparator.git",
-                "reference": "ae068fede81d06e7bb9bb46a367210a3d3e1fe6a"
-            },
-            "dist": {
-                "type": "zip",
-                "url": "https://api.github.com/repos/sebastianbergmann/comparator/zipball/ae068fede81d06e7bb9bb46a367210a3d3e1fe6a",
-                "reference": "ae068fede81d06e7bb9bb46a367210a3d3e1fe6a",
->>>>>>> 02cabf7a
                 "shasum": ""
             },
             "require": {
                 "php": "^7.0",
                 "sebastian/diff": "^2.0",
-<<<<<<< HEAD
                 "sebastian/exporter": "^3.1"
             },
             "require-dev": {
                 "phpunit/phpunit": "^6.4"
-=======
-                "sebastian/exporter": "^3.0"
-            },
-            "require-dev": {
-                "phpunit/phpunit": "^6.0"
->>>>>>> 02cabf7a
-            },
-            "type": "library",
-            "extra": {
-                "branch-alias": {
-<<<<<<< HEAD
+            },
+            "type": "library",
+            "extra": {
+                "branch-alias": {
                     "dev-master": "2.1.x-dev"
-=======
-                    "dev-master": "2.0.x-dev"
->>>>>>> 02cabf7a
                 }
             },
             "autoload": {
@@ -1984,18 +1933,13 @@
                 "compare",
                 "equality"
             ],
-<<<<<<< HEAD
             "time": "2017-11-03T07:16:52+00:00"
-=======
-            "time": "2017-08-03T07:14:59+00:00"
->>>>>>> 02cabf7a
         },
         {
             "name": "sebastian/diff",
             "version": "2.0.1",
             "source": {
                 "type": "git",
-<<<<<<< HEAD
                 "url": "https://github.com/sebastianbergmann/diff.git",
                 "reference": "347c1d8b49c5c3ee30c7040ea6fc446790e6bddd"
             },
@@ -2003,15 +1947,6 @@
                 "type": "zip",
                 "url": "https://api.github.com/repos/sebastianbergmann/diff/zipball/347c1d8b49c5c3ee30c7040ea6fc446790e6bddd",
                 "reference": "347c1d8b49c5c3ee30c7040ea6fc446790e6bddd",
-=======
-                "url": "https://github.com/symfony/yaml.git",
-                "reference": "4ef80f5c5081ad9a7e08184fc9f25c62d87e408c"
-            },
-            "dist": {
-                "type": "zip",
-                "url": "https://api.github.com/repos/symfony/yaml/zipball/4ef80f5c5081ad9a7e08184fc9f25c62d87e408c",
-                "reference": "4ef80f5c5081ad9a7e08184fc9f25c62d87e408c",
->>>>>>> 02cabf7a
                 "shasum": ""
             },
             "require": {
@@ -2057,7 +1992,6 @@
             "version": "3.1.0",
             "source": {
                 "type": "git",
-<<<<<<< HEAD
                 "url": "https://github.com/sebastianbergmann/environment.git",
                 "reference": "cd0871b3975fb7fc44d11314fd1ee20925fce4f5"
             },
@@ -2065,15 +1999,6 @@
                 "type": "zip",
                 "url": "https://api.github.com/repos/sebastianbergmann/environment/zipball/cd0871b3975fb7fc44d11314fd1ee20925fce4f5",
                 "reference": "cd0871b3975fb7fc44d11314fd1ee20925fce4f5",
-=======
-                "url": "https://github.com/symfony/yaml.git",
-                "reference": "bb697b6617b90c91b2a65d24ce32035afe5e3418"
-            },
-            "dist": {
-                "type": "zip",
-                "url": "https://api.github.com/repos/symfony/yaml/zipball/bb697b6617b90c91b2a65d24ce32035afe5e3418",
-                "reference": "bb697b6617b90c91b2a65d24ce32035afe5e3418",
->>>>>>> 02cabf7a
                 "shasum": ""
             },
             "require": {
@@ -2117,7 +2042,6 @@
             "version": "3.1.0",
             "source": {
                 "type": "git",
-<<<<<<< HEAD
                 "url": "https://github.com/sebastianbergmann/exporter.git",
                 "reference": "234199f4528de6d12aaa58b612e98f7d36adb937"
             },
@@ -2125,15 +2049,6 @@
                 "type": "zip",
                 "url": "https://api.github.com/repos/sebastianbergmann/exporter/zipball/234199f4528de6d12aaa58b612e98f7d36adb937",
                 "reference": "234199f4528de6d12aaa58b612e98f7d36adb937",
-=======
-                "url": "https://github.com/symfony/yaml.git",
-                "reference": "2e257c292cfce88bf6c894a03d0fe8d782055aee"
-            },
-            "dist": {
-                "type": "zip",
-                "url": "https://api.github.com/repos/symfony/yaml/zipball/2e257c292cfce88bf6c894a03d0fe8d782055aee",
-                "reference": "2e257c292cfce88bf6c894a03d0fe8d782055aee",
->>>>>>> 02cabf7a
                 "shasum": ""
             },
             "require": {
@@ -2194,7 +2109,6 @@
             "version": "2.0.0",
             "source": {
                 "type": "git",
-<<<<<<< HEAD
                 "url": "https://github.com/sebastianbergmann/global-state.git",
                 "reference": "e8ba02eed7bbbb9e59e43dedd3dddeff4a56b0c4"
             },
@@ -2202,15 +2116,6 @@
                 "type": "zip",
                 "url": "https://api.github.com/repos/sebastianbergmann/global-state/zipball/e8ba02eed7bbbb9e59e43dedd3dddeff4a56b0c4",
                 "reference": "e8ba02eed7bbbb9e59e43dedd3dddeff4a56b0c4",
-=======
-                "url": "https://github.com/symfony/yaml.git",
-                "reference": "d7e5b5a1e98c37f5cf4dd35fbaa2bfb03f524477"
-            },
-            "dist": {
-                "type": "zip",
-                "url": "https://api.github.com/repos/symfony/yaml/zipball/d7e5b5a1e98c37f5cf4dd35fbaa2bfb03f524477",
-                "reference": "d7e5b5a1e98c37f5cf4dd35fbaa2bfb03f524477",
->>>>>>> 02cabf7a
                 "shasum": ""
             },
             "require": {
@@ -2255,7 +2160,6 @@
             "version": "3.0.3",
             "source": {
                 "type": "git",
-<<<<<<< HEAD
                 "url": "https://github.com/sebastianbergmann/object-enumerator.git",
                 "reference": "7cfd9e65d11ffb5af41198476395774d4c8a84c5"
             },
@@ -2263,15 +2167,6 @@
                 "type": "zip",
                 "url": "https://api.github.com/repos/sebastianbergmann/object-enumerator/zipball/7cfd9e65d11ffb5af41198476395774d4c8a84c5",
                 "reference": "7cfd9e65d11ffb5af41198476395774d4c8a84c5",
-=======
-                "url": "https://github.com/symfony/yaml.git",
-                "reference": "aeb83d10b5ab9c9dd9993fc340a190a935646de7"
-            },
-            "dist": {
-                "type": "zip",
-                "url": "https://api.github.com/repos/symfony/yaml/zipball/aeb83d10b5ab9c9dd9993fc340a190a935646de7",
-                "reference": "aeb83d10b5ab9c9dd9993fc340a190a935646de7",
->>>>>>> 02cabf7a
                 "shasum": ""
             },
             "require": {
@@ -2410,13 +2305,13 @@
             "version": "1.0.0",
             "source": {
                 "type": "git",
-                "url": "https://github.com/symfony/yaml.git",
-                "reference": "51a25493b0413dca6a8377d8efec4e2154ee3e54"
-            },
-            "dist": {
-                "type": "zip",
-                "url": "https://api.github.com/repos/symfony/yaml/zipball/51a25493b0413dca6a8377d8efec4e2154ee3e54",
-                "reference": "51a25493b0413dca6a8377d8efec4e2154ee3e54",
+                "url": "https://github.com/sebastianbergmann/resource-operations.git",
+                "reference": "ce990bb21759f94aeafd30209e8cfcdfa8bc3f52"
+            },
+            "dist": {
+                "type": "zip",
+                "url": "https://api.github.com/repos/sebastianbergmann/resource-operations/zipball/ce990bb21759f94aeafd30209e8cfcdfa8bc3f52",
+                "reference": "ce990bb21759f94aeafd30209e8cfcdfa8bc3f52",
                 "shasum": ""
             },
             "require": {
@@ -2452,13 +2347,13 @@
             "version": "2.0.1",
             "source": {
                 "type": "git",
-                "url": "https://github.com/symfony/yaml.git",
-                "reference": "6d7a3b7cfdd5095e5f4318ad4c2ed20c71c74764"
-            },
-            "dist": {
-                "type": "zip",
-                "url": "https://api.github.com/repos/symfony/yaml/zipball/6d7a3b7cfdd5095e5f4318ad4c2ed20c71c74764",
-                "reference": "6d7a3b7cfdd5095e5f4318ad4c2ed20c71c74764",
+                "url": "https://github.com/sebastianbergmann/version.git",
+                "reference": "99732be0ddb3361e16ad77b68ba41efc8e979019"
+            },
+            "dist": {
+                "type": "zip",
+                "url": "https://api.github.com/repos/sebastianbergmann/version/zipball/99732be0ddb3361e16ad77b68ba41efc8e979019",
+                "reference": "99732be0ddb3361e16ad77b68ba41efc8e979019",
                 "shasum": ""
             },
             "require": {
@@ -2570,44 +2465,45 @@
         },
         {
             "name": "symfony/console",
-            "version": "v3.3.10",
+            "version": "v3.4.1",
             "source": {
                 "type": "git",
                 "url": "https://github.com/symfony/console.git",
-                "reference": "116bc56e45a8e5572e51eb43ab58c769a352366c"
-            },
-            "dist": {
-                "type": "zip",
-                "url": "https://api.github.com/repos/symfony/console/zipball/116bc56e45a8e5572e51eb43ab58c769a352366c",
-                "reference": "116bc56e45a8e5572e51eb43ab58c769a352366c",
+                "reference": "2cdef78de8f54f68ff16a857e710e7302b47d4c7"
+            },
+            "dist": {
+                "type": "zip",
+                "url": "https://api.github.com/repos/symfony/console/zipball/2cdef78de8f54f68ff16a857e710e7302b47d4c7",
+                "reference": "2cdef78de8f54f68ff16a857e710e7302b47d4c7",
                 "shasum": ""
             },
             "require": {
                 "php": "^5.5.9|>=7.0.8",
-                "symfony/debug": "~2.8|~3.0",
+                "symfony/debug": "~2.8|~3.0|~4.0",
                 "symfony/polyfill-mbstring": "~1.0"
             },
             "conflict": {
-                "symfony/dependency-injection": "<3.3"
+                "symfony/dependency-injection": "<3.4",
+                "symfony/process": "<3.3"
             },
             "require-dev": {
                 "psr/log": "~1.0",
-                "symfony/config": "~3.3",
-                "symfony/dependency-injection": "~3.3",
-                "symfony/event-dispatcher": "~2.8|~3.0",
-                "symfony/filesystem": "~2.8|~3.0",
-                "symfony/process": "~2.8|~3.0"
+                "symfony/config": "~3.3|~4.0",
+                "symfony/dependency-injection": "~3.4|~4.0",
+                "symfony/event-dispatcher": "~2.8|~3.0|~4.0",
+                "symfony/lock": "~3.4|~4.0",
+                "symfony/process": "~3.3|~4.0"
             },
             "suggest": {
                 "psr/log": "For using the console logger",
                 "symfony/event-dispatcher": "",
-                "symfony/filesystem": "",
+                "symfony/lock": "",
                 "symfony/process": ""
             },
             "type": "library",
             "extra": {
                 "branch-alias": {
-                    "dev-master": "3.3-dev"
+                    "dev-master": "3.4-dev"
                 }
             },
             "autoload": {
@@ -2634,36 +2530,36 @@
             ],
             "description": "Symfony Console Component",
             "homepage": "https://symfony.com",
-            "time": "2017-10-02T06:42:24+00:00"
+            "time": "2017-12-02T18:20:11+00:00"
         },
         {
             "name": "symfony/debug",
-            "version": "v3.3.10",
+            "version": "v4.0.1",
             "source": {
                 "type": "git",
                 "url": "https://github.com/symfony/debug.git",
-                "reference": "eb95d9ce8f18dcc1b3dfff00cb624c402be78ffd"
-            },
-            "dist": {
-                "type": "zip",
-                "url": "https://api.github.com/repos/symfony/debug/zipball/eb95d9ce8f18dcc1b3dfff00cb624c402be78ffd",
-                "reference": "eb95d9ce8f18dcc1b3dfff00cb624c402be78ffd",
-                "shasum": ""
-            },
-            "require": {
-                "php": "^5.5.9|>=7.0.8",
+                "reference": "26a15dab86c3820473716be4f846eac774ad4ad9"
+            },
+            "dist": {
+                "type": "zip",
+                "url": "https://api.github.com/repos/symfony/debug/zipball/26a15dab86c3820473716be4f846eac774ad4ad9",
+                "reference": "26a15dab86c3820473716be4f846eac774ad4ad9",
+                "shasum": ""
+            },
+            "require": {
+                "php": "^7.1.3",
                 "psr/log": "~1.0"
             },
             "conflict": {
-                "symfony/http-kernel": ">=2.3,<2.3.24|~2.4.0|>=2.5,<2.5.9|>=2.6,<2.6.2"
-            },
-            "require-dev": {
-                "symfony/http-kernel": "~2.8|~3.0"
-            },
-            "type": "library",
-            "extra": {
-                "branch-alias": {
-                    "dev-master": "3.3-dev"
+                "symfony/http-kernel": "<3.4"
+            },
+            "require-dev": {
+                "symfony/http-kernel": "~3.4|~4.0"
+            },
+            "type": "library",
+            "extra": {
+                "branch-alias": {
+                    "dev-master": "4.0-dev"
                 }
             },
             "autoload": {
@@ -2690,20 +2586,20 @@
             ],
             "description": "Symfony Debug Component",
             "homepage": "https://symfony.com",
-            "time": "2017-10-02T06:42:24+00:00"
+            "time": "2017-11-21T09:27:49+00:00"
         },
         {
             "name": "symfony/finder",
-            "version": "v3.3.10",
+            "version": "v3.4.1",
             "source": {
                 "type": "git",
                 "url": "https://github.com/symfony/finder.git",
-                "reference": "773e19a491d97926f236942484cb541560ce862d"
-            },
-            "dist": {
-                "type": "zip",
-                "url": "https://api.github.com/repos/symfony/finder/zipball/773e19a491d97926f236942484cb541560ce862d",
-                "reference": "773e19a491d97926f236942484cb541560ce862d",
+                "reference": "dac8d7db537bac7ad8143eb11360a8c2231f251a"
+            },
+            "dist": {
+                "type": "zip",
+                "url": "https://api.github.com/repos/symfony/finder/zipball/dac8d7db537bac7ad8143eb11360a8c2231f251a",
+                "reference": "dac8d7db537bac7ad8143eb11360a8c2231f251a",
                 "shasum": ""
             },
             "require": {
@@ -2712,7 +2608,7 @@
             "type": "library",
             "extra": {
                 "branch-alias": {
-                    "dev-master": "3.3-dev"
+                    "dev-master": "3.4-dev"
                 }
             },
             "autoload": {
@@ -2739,7 +2635,7 @@
             ],
             "description": "Symfony Finder Component",
             "homepage": "https://symfony.com",
-            "time": "2017-10-02T06:42:24+00:00"
+            "time": "2017-11-05T16:10:10+00:00"
         },
         {
             "name": "symfony/polyfill-mbstring",
