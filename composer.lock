--- conflicted
+++ resolved
@@ -4,11 +4,7 @@
         "Read more about it at https://getcomposer.org/doc/01-basic-usage.md#composer-lock-the-lock-file",
         "This file is @generated automatically"
     ],
-<<<<<<< HEAD
-    "content-hash": "d9490539e27655ebbf6a7de245b3b600",
-=======
-    "content-hash": "6efa7d08c32e2a795ac3c577dfd65a12",
->>>>>>> 23e5697a
+    "content-hash": "6dec7e9682dd7374363118f0bf5ec9a5",
     "packages": [
         {
             "name": "container-interop/container-interop",
