--- conflicted
+++ resolved
@@ -4,11 +4,7 @@
         "Read more about it at https://getcomposer.org/doc/01-basic-usage.md#composer-lock-the-lock-file",
         "This file is @generated automatically"
     ],
-<<<<<<< HEAD
-    "content-hash": "4593d8138cbbc8e8935f71b6cfc84f31",
-=======
-    "content-hash": "efa047e56ab2e6c95db72ec3130804ec",
->>>>>>> d67bd936
+    "content-hash": "28a43a6ca4bdedc270086b055d6e1cec",
     "packages": [
         {
             "name": "container-interop/container-interop",
@@ -398,21 +394,12 @@
             "source": {
                 "type": "git",
                 "url": "https://github.com/zendframework/zend-expressive-router.git",
-<<<<<<< HEAD
                 "reference": "456f018239d0aeff9d17eba9064da525982aa9d0"
             },
             "dist": {
                 "type": "zip",
                 "url": "https://api.github.com/repos/zendframework/zend-expressive-router/zipball/456f018239d0aeff9d17eba9064da525982aa9d0",
                 "reference": "456f018239d0aeff9d17eba9064da525982aa9d0",
-=======
-                "reference": "9ecd970f1e6a0b670de62cb28314189b2e17465d"
-            },
-            "dist": {
-                "type": "zip",
-                "url": "https://api.github.com/repos/zendframework/zend-expressive-router/zipball/9ecd970f1e6a0b670de62cb28314189b2e17465d",
-                "reference": "9ecd970f1e6a0b670de62cb28314189b2e17465d",
->>>>>>> d67bd936
                 "shasum": ""
             },
             "require": {
@@ -459,11 +446,7 @@
                 "zend-expressive",
                 "zf"
             ],
-<<<<<<< HEAD
             "time": "2018-02-01T20:34:39+00:00"
-=======
-            "time": "2018-01-24T20:51:48+00:00"
->>>>>>> d67bd936
         },
         {
             "name": "zendframework/zend-http",
@@ -1625,7 +1608,6 @@
         },
         {
             "name": "phpunit/phpunit",
-<<<<<<< HEAD
             "version": "6.5.6",
             "source": {
                 "type": "git",
@@ -1636,18 +1618,6 @@
                 "type": "zip",
                 "url": "https://api.github.com/repos/sebastianbergmann/phpunit/zipball/3330ef26ade05359d006041316ed0fa9e8e3cefe",
                 "reference": "3330ef26ade05359d006041316ed0fa9e8e3cefe",
-=======
-            "version": "6.5.5",
-            "source": {
-                "type": "git",
-                "url": "https://github.com/sebastianbergmann/phpunit.git",
-                "reference": "83d27937a310f2984fd575686138597147bdc7df"
-            },
-            "dist": {
-                "type": "zip",
-                "url": "https://api.github.com/repos/sebastianbergmann/phpunit/zipball/83d27937a310f2984fd575686138597147bdc7df",
-                "reference": "83d27937a310f2984fd575686138597147bdc7df",
->>>>>>> d67bd936
                 "shasum": ""
             },
             "require": {
@@ -1718,11 +1688,7 @@
                 "testing",
                 "xunit"
             ],
-<<<<<<< HEAD
             "time": "2018-02-01T05:57:37+00:00"
-=======
-            "time": "2017-12-17T06:31:19+00:00"
->>>>>>> d67bd936
         },
         {
             "name": "phpunit/phpunit-mock-objects",
@@ -1830,7 +1796,6 @@
         },
         {
             "name": "sebastian/comparator",
-<<<<<<< HEAD
             "version": "2.1.3",
             "source": {
                 "type": "git",
@@ -1841,18 +1806,6 @@
                 "type": "zip",
                 "url": "https://api.github.com/repos/sebastianbergmann/comparator/zipball/34369daee48eafb2651bea869b4b15d75ccc35f9",
                 "reference": "34369daee48eafb2651bea869b4b15d75ccc35f9",
-=======
-            "version": "2.1.2",
-            "source": {
-                "type": "git",
-                "url": "https://github.com/sebastianbergmann/comparator.git",
-                "reference": "11c07feade1d65453e06df3b3b90171d6d982087"
-            },
-            "dist": {
-                "type": "zip",
-                "url": "https://api.github.com/repos/sebastianbergmann/comparator/zipball/11c07feade1d65453e06df3b3b90171d6d982087",
-                "reference": "11c07feade1d65453e06df3b3b90171d6d982087",
->>>>>>> d67bd936
                 "shasum": ""
             },
             "require": {
@@ -1903,11 +1856,7 @@
                 "compare",
                 "equality"
             ],
-<<<<<<< HEAD
             "time": "2018-02-01T13:46:46+00:00"
-=======
-            "time": "2018-01-12T06:34:42+00:00"
->>>>>>> d67bd936
         },
         {
             "name": "sebastian/diff",
@@ -2439,7 +2388,6 @@
         },
         {
             "name": "symfony/console",
-<<<<<<< HEAD
             "version": "v4.0.4",
             "source": {
                 "type": "git",
@@ -2450,18 +2398,6 @@
                 "type": "zip",
                 "url": "https://api.github.com/repos/symfony/console/zipball/36d5b41e7d4e1ccf0370f6babe966c08ef0a1488",
                 "reference": "36d5b41e7d4e1ccf0370f6babe966c08ef0a1488",
-=======
-            "version": "v4.0.3",
-            "source": {
-                "type": "git",
-                "url": "https://github.com/symfony/console.git",
-                "reference": "fe0e69d7162cba0885791cf7eea5f0d7bc0f897e"
-            },
-            "dist": {
-                "type": "zip",
-                "url": "https://api.github.com/repos/symfony/console/zipball/fe0e69d7162cba0885791cf7eea5f0d7bc0f897e",
-                "reference": "fe0e69d7162cba0885791cf7eea5f0d7bc0f897e",
->>>>>>> d67bd936
                 "shasum": ""
             },
             "require": {
@@ -2516,19 +2452,11 @@
             ],
             "description": "Symfony Console Component",
             "homepage": "https://symfony.com",
-<<<<<<< HEAD
             "time": "2018-01-29T09:06:29+00:00"
         },
         {
             "name": "symfony/finder",
             "version": "v4.0.4",
-=======
-            "time": "2018-01-03T07:38:00+00:00"
-        },
-        {
-            "name": "symfony/finder",
-            "version": "v4.0.3",
->>>>>>> d67bd936
             "source": {
                 "type": "git",
                 "url": "https://github.com/symfony/finder.git",
