--- conflicted
+++ resolved
@@ -2,37 +2,51 @@
 
 All notable changes to this project will be documented in this file, in reverse chronological order by release.
 
-<<<<<<< HEAD
 ## 3.1.0 - TBD
-=======
+
+### Added
+
+- Nothing.
+
+### Changed
+
+- Nothing.
+
+### Deprecated
+
+- Nothing.
+
+### Removed
+
+- Nothing.
+
+### Fixed
+
+- Nothing.
+
 ## 3.0.2 - TBD
->>>>>>> 4bfbe9f0
-
-### Added
-
-- Nothing.
-
-### Changed
-
-- Nothing.
-
-### Deprecated
-
-- Nothing.
-
-### Removed
-
-- Nothing.
-
-### Fixed
-
-- Nothing.
-
-<<<<<<< HEAD
-## 3.0.1 - TBD
-=======
+
+### Added
+
+- Nothing.
+
+### Changed
+
+- Nothing.
+
+### Deprecated
+
+- Nothing.
+
+### Removed
+
+- Nothing.
+
+### Fixed
+
+- Nothing.
+
 ## 3.0.1 - 2019-06-18
->>>>>>> 4bfbe9f0
 
 ### Added
 
