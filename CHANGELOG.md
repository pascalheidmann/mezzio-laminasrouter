# Changelog

All notable changes to this project will be documented in this file, in reverse chronological order by release.

<<<<<<< HEAD
## 1.1.0 - TBD

### Added

- Nothing.

### Deprecated

- Nothing.

### Removed

- Nothing.

### Fixed

- Nothing.

## 1.0.1 - TBD
=======
## 1.0.1 - 2016-01-04
>>>>>>> 8309546a

### Added

- Nothing.

### Deprecated

- Nothing.

### Removed

- Nothing.

### Fixed

- [#3](https://github.com/zendframework/zend-expressive-zendrouter/pull/3) fixes
  an issue whereby appending a trailing slash to a route that did not define one
  was resulting in a 405 instead of a 404 error.

## 1.0.0 - 2015-12-07

First stable release.

### Added

- Nothing.

### Deprecated

- Nothing.

### Removed

- Nothing.

### Fixed

- Nothing.

## 0.3.0 - 2015-12-02

### Added

- Nothing.

### Deprecated

- Nothing.

### Removed

- Nothing.

### Fixed

- Updated to use [zendframework/zend-expressive-router](https://github.com/zendframework/zend-expressive-router)
  instead of zendframework/zend-expressive.

## 0.2.0 - 2015-10-20

### Added

- Nothing.

### Deprecated

- Nothing.

### Removed

- Nothing.

### Fixed

- Updated to zend-expressive RC1.
- Added branch alias for dev-master, pointing to 1.0-dev.

## 0.1.0 - 2015-10-10

Initial release.

### Added

- Nothing.

### Deprecated

- Nothing.

### Removed

- Nothing.

### Fixed

- Nothing.<|MERGE_RESOLUTION|>--- conflicted
+++ resolved
@@ -2,7 +2,6 @@
 
 All notable changes to this project will be documented in this file, in reverse chronological order by release.
 
-<<<<<<< HEAD
 ## 1.1.0 - TBD
 
 ### Added
@@ -21,10 +20,7 @@
 
 - Nothing.
 
-## 1.0.1 - TBD
-=======
 ## 1.0.1 - 2016-01-04
->>>>>>> 8309546a
 
 ### Added
 
